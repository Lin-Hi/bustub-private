//===----------------------------------------------------------------------===//
//
//                         BusTub
//
// extendible_hash_table.h
//
// Identification: src/include/container/hash/extendible_hash_table.h
//
// Copyright (c) 2015-2021, Carnegie Mellon University Database Group
//
//===----------------------------------------------------------------------===//

#pragma once

#include <queue>
#include <string>
#include <vector>

#include "buffer/buffer_pool_manager.h"
#include "concurrency/transaction.h"
#include "container/hash/hash_function.h"
#include "storage/page/hash_table_bucket_page.h"
#include "storage/page/hash_table_directory_page.h"

namespace bustub {

#define HASH_TABLE_TYPE ExtendibleHashTable<KeyType, ValueType, KeyComparator>

/**
 * Implementation of extendible hash table that is backed by a buffer pool
 * manager. Non-unique keys are supported. Supports insert and delete. The
 * table grows/shrinks dynamically as buckets become full/empty.
 */
template <typename KeyType, typename ValueType, typename KeyComparator>
class ExtendibleHashTable {
 public:
  /**
   * Creates a new ExtendibleHashTable.
   *
   * @param buffer_pool_manager buffer pool manager to be used
   * @param comparator comparator for keys
   * @param hash_fn the hash function
   */
  explicit ExtendibleHashTable(const std::string &name, BufferPoolManager *buffer_pool_manager,
                               const KeyComparator &comparator, HashFunction<KeyType> hash_fn);

  /**
   * Inserts a key-value pair into the hash table.
   *
   * @param transaction the current transaction
   * @param key the key to create
   * @param value the value to be associated with the key
   * @return true if insert succeeded, false otherwise
   */
  auto Insert(Transaction *transaction, const KeyType &key, const ValueType &value) -> bool;

  /**
   * Deletes the associated value for the given key.
   *
   * @param transaction the current transaction
   * @param key the key to delete
   * @param value the value to delete
   * @return true if remove succeeded, false otherwise
   */
  auto Remove(Transaction *transaction, const KeyType &key, const ValueType &value) -> bool;

  /**
   * Performs a point query on the hash table.
   *
   * @param transaction the current transaction
   * @param key the key to look up
   * @param[out] result the value(s) associated with a given key
   * @return the value(s) associated with the given key
   */
  auto GetValue(Transaction *transaction, const KeyType &key, std::vector<ValueType> *result) -> bool;

  /**
   * Returns the global depth.  Do not touch.
   */
  auto GetGlobalDepth() -> uint32_t;

  /**
   * Helper function to verify the integrity of the extendible hash table's directory.  Do not touch.
   */
  void VerifyIntegrity();

 private:
  /**
   * Hash - simple helper to downcast MurmurHash's 64-bit hash to 32-bit
   * for extendible hashing.
   *
   * @param key the key to hash
   * @return the downcasted 32-bit hash
   */
  inline auto Hash(KeyType key) -> uint32_t;

  /**
   * KeyToDirectoryIndex - maps a key to a directory index
   *
   * In Extendible Hashing we map a key to a directory index
   * using the following hash + mask function.
   *
   * DirectoryIndex = Hash(key) & GLOBAL_DEPTH_MASK
   *
   * where GLOBAL_DEPTH_MASK is a mask with exactly GLOBAL_DEPTH 1's from LSB
   * upwards.  For example, global depth 3 corresponds to 0x00000007 in a 32-bit
   * representation.
   *
   * @param key the key to use for lookup
   * @param dir_page to use for lookup of global depth
   * @return the directory index
   */
<<<<<<< HEAD
  inline auto KeyToDirectoryIndex(KeyType key, HashTableDirectoryPage *dir_page) -> uint32_t;
=======
  uint32_t KeyToDirectoryIndex(KeyType key, HashTableDirectoryPage *dir_page);
>>>>>>> f3974c34

  /**
   * Get the bucket page_id corresponding to a key.
   *
   * @param key the key for lookup
   * @param dir_page a pointer to the hash table's directory page
   * @return the bucket page_id corresponding to the input key
   */
<<<<<<< HEAD
  inline auto KeyToPageId(KeyType key, HashTableDirectoryPage *dir_page) -> uint32_t;
=======
  page_id_t KeyToPageId(KeyType key, HashTableDirectoryPage *dir_page);
>>>>>>> f3974c34

  /**
   * Fetches the directory page from the buffer pool manager.
   *
   * @return a pointer to the directory page
   */
  auto FetchDirectoryPage() -> HashTableDirectoryPage *;

  /**
   * Fetches the a bucket page from the buffer pool manager using the bucket's page_id.
   *
   * @param bucket_page_id the page_id to fetch
   * @return a pointer to a bucket page
   */
  auto FetchBucketPage(page_id_t bucket_page_id) -> HASH_TABLE_BUCKET_TYPE *;

  /**
   * Performs insertion with an optional bucket splitting.  If the 
   * page is still full after the split, then recursively split.
   * This is exceedingly rare, but possible.
   *
   * @param transaction a pointer to the current transaction
   * @param key the key to insert
   * @param value the value to insert
   * @return whether or not the insertion was successful
   */
  auto SplitInsert(Transaction *transaction, const KeyType &key, const ValueType &value) -> bool;

  /**
   * Optionally merges an empty bucket into it's pair.  This is called by Remove,
   * if Remove makes a bucket empty.
   *
   * There are three conditions under which we skip the merge:
   * 1. The bucket is no longer empty.
   * 2. The bucket has local depth 0.
   * 3. The bucket's local depth doesn't match its split image's local depth.
   * 
   * Note: we do not merge recursively.
   *
   * @param transaction a pointer to the current transaction
   * @param key the key that was removed
   * @param value the value that was removed
   */
  void Merge(Transaction *transaction, const KeyType &key, const ValueType &value);

  // member variables
  page_id_t directory_page_id_;
  BufferPoolManager *buffer_pool_manager_;
  KeyComparator comparator_;

  // Readers includes inserts and removes, writers are splits and merges
  ReaderWriterLatch table_latch_;
  HashFunction<KeyType> hash_fn_;
};

}  // namespace bustub<|MERGE_RESOLUTION|>--- conflicted
+++ resolved
@@ -52,7 +52,7 @@
    * @param value the value to be associated with the key
    * @return true if insert succeeded, false otherwise
    */
-  auto Insert(Transaction *transaction, const KeyType &key, const ValueType &value) -> bool;
+  bool Insert(Transaction *transaction, const KeyType &key, const ValueType &value);
 
   /**
    * Deletes the associated value for the given key.
@@ -62,7 +62,7 @@
    * @param value the value to delete
    * @return true if remove succeeded, false otherwise
    */
-  auto Remove(Transaction *transaction, const KeyType &key, const ValueType &value) -> bool;
+  bool Remove(Transaction *transaction, const KeyType &key, const ValueType &value);
 
   /**
    * Performs a point query on the hash table.
@@ -72,12 +72,12 @@
    * @param[out] result the value(s) associated with a given key
    * @return the value(s) associated with the given key
    */
-  auto GetValue(Transaction *transaction, const KeyType &key, std::vector<ValueType> *result) -> bool;
+  bool GetValue(Transaction *transaction, const KeyType &key, std::vector<ValueType> *result);
 
   /**
    * Returns the global depth.  Do not touch.
    */
-  auto GetGlobalDepth() -> uint32_t;
+  uint32_t GetGlobalDepth();
 
   /**
    * Helper function to verify the integrity of the extendible hash table's directory.  Do not touch.
@@ -92,7 +92,7 @@
    * @param key the key to hash
    * @return the downcasted 32-bit hash
    */
-  inline auto Hash(KeyType key) -> uint32_t;
+  inline uint32_t Hash(KeyType key);
 
   /**
    * KeyToDirectoryIndex - maps a key to a directory index
@@ -110,11 +110,7 @@
    * @param dir_page to use for lookup of global depth
    * @return the directory index
    */
-<<<<<<< HEAD
-  inline auto KeyToDirectoryIndex(KeyType key, HashTableDirectoryPage *dir_page) -> uint32_t;
-=======
   uint32_t KeyToDirectoryIndex(KeyType key, HashTableDirectoryPage *dir_page);
->>>>>>> f3974c34
 
   /**
    * Get the bucket page_id corresponding to a key.
@@ -123,18 +119,14 @@
    * @param dir_page a pointer to the hash table's directory page
    * @return the bucket page_id corresponding to the input key
    */
-<<<<<<< HEAD
-  inline auto KeyToPageId(KeyType key, HashTableDirectoryPage *dir_page) -> uint32_t;
-=======
   page_id_t KeyToPageId(KeyType key, HashTableDirectoryPage *dir_page);
->>>>>>> f3974c34
 
   /**
    * Fetches the directory page from the buffer pool manager.
    *
    * @return a pointer to the directory page
    */
-  auto FetchDirectoryPage() -> HashTableDirectoryPage *;
+  HashTableDirectoryPage *FetchDirectoryPage();
 
   /**
    * Fetches the a bucket page from the buffer pool manager using the bucket's page_id.
@@ -142,7 +134,7 @@
    * @param bucket_page_id the page_id to fetch
    * @return a pointer to a bucket page
    */
-  auto FetchBucketPage(page_id_t bucket_page_id) -> HASH_TABLE_BUCKET_TYPE *;
+  HASH_TABLE_BUCKET_TYPE *FetchBucketPage(page_id_t bucket_page_id);
 
   /**
    * Performs insertion with an optional bucket splitting.  If the 
@@ -154,7 +146,7 @@
    * @param value the value to insert
    * @return whether or not the insertion was successful
    */
-  auto SplitInsert(Transaction *transaction, const KeyType &key, const ValueType &value) -> bool;
+  bool SplitInsert(Transaction *transaction, const KeyType &key, const ValueType &value);
 
   /**
    * Optionally merges an empty bucket into it's pair.  This is called by Remove,
