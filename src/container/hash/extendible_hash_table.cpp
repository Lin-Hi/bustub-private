//===----------------------------------------------------------------------===//
//
//                         BusTub
//
// extendible_hash_table.cpp
//
// Identification: src/container/hash/extendible_hash_table.cpp
//
// Copyright (c) 2015-2021, Carnegie Mellon University Database Group
//
//===----------------------------------------------------------------------===//

#include <iostream>
#include <string>
#include <utility>
#include <vector>

#include "common/exception.h"
#include "common/logger.h"
#include "common/rid.h"
#include "container/hash/extendible_hash_table.h"

namespace bustub {

template <typename KeyType, typename ValueType, typename KeyComparator>
HASH_TABLE_TYPE::ExtendibleHashTable(const std::string &name, BufferPoolManager *buffer_pool_manager,
                                     const KeyComparator &comparator, HashFunction<KeyType> hash_fn)
    : buffer_pool_manager_(buffer_pool_manager), comparator_(comparator), hash_fn_(std::move(hash_fn)) {
  //  implement me!
}

/*****************************************************************************
 * HELPERS
 *****************************************************************************/
/**
 * Hash - simple helper to downcast MurmurHash's 64-bit hash to 32-bit
 * for extendible hashing.
 *
 * @param key the key to hash
 * @return the downcasted 32-bit hash
 */
template <typename KeyType, typename ValueType, typename KeyComparator>
auto HASH_TABLE_TYPE::Hash(KeyType key) -> uint32_t {
  return static_cast<uint32_t>(hash_fn_.GetHash(key));
}

template <typename KeyType, typename ValueType, typename KeyComparator>
<<<<<<< HEAD
inline auto HASH_TABLE_TYPE::KeyToDirectoryIndex(KeyType key, HashTableDirectoryPage *dir_page) -> uint32_t {
=======
uint32_t HASH_TABLE_TYPE::KeyToDirectoryIndex(KeyType key, HashTableDirectoryPage *dir_page) {
>>>>>>> f3974c34
  return 0;
}

template <typename KeyType, typename ValueType, typename KeyComparator>
<<<<<<< HEAD
inline auto HASH_TABLE_TYPE::KeyToPageId(KeyType key, HashTableDirectoryPage *dir_page) -> uint32_t {
=======
page_id_t HASH_TABLE_TYPE::KeyToPageId(KeyType key, HashTableDirectoryPage *dir_page) {
>>>>>>> f3974c34
  return 0;
}

template <typename KeyType, typename ValueType, typename KeyComparator>
auto HASH_TABLE_TYPE::FetchDirectoryPage() -> HashTableDirectoryPage * {
  return nullptr;
}

template <typename KeyType, typename ValueType, typename KeyComparator>
auto HASH_TABLE_TYPE::FetchBucketPage(page_id_t bucket_page_id) -> HASH_TABLE_BUCKET_TYPE * {
  return nullptr;
}

/*****************************************************************************
 * SEARCH
 *****************************************************************************/
template <typename KeyType, typename ValueType, typename KeyComparator>
auto HASH_TABLE_TYPE::GetValue(Transaction *transaction, const KeyType &key, std::vector<ValueType> *result) -> bool {
  return false;
}

/*****************************************************************************
 * INSERTION
 *****************************************************************************/
template <typename KeyType, typename ValueType, typename KeyComparator>
auto HASH_TABLE_TYPE::Insert(Transaction *transaction, const KeyType &key, const ValueType &value) -> bool {
  return false;
}

template <typename KeyType, typename ValueType, typename KeyComparator>
auto HASH_TABLE_TYPE::SplitInsert(Transaction *transaction, const KeyType &key, const ValueType &value) -> bool {
  return false;
}

/*****************************************************************************
 * REMOVE
 *****************************************************************************/
template <typename KeyType, typename ValueType, typename KeyComparator>
auto HASH_TABLE_TYPE::Remove(Transaction *transaction, const KeyType &key, const ValueType &value) -> bool {
  return false;
}

/*****************************************************************************
 * MERGE
 *****************************************************************************/
template <typename KeyType, typename ValueType, typename KeyComparator>
void HASH_TABLE_TYPE::Merge(Transaction *transaction, const KeyType &key, const ValueType &value) {}

/*****************************************************************************
 * GETGLOBALDEPTH - DO NOT TOUCH
 *****************************************************************************/
template <typename KeyType, typename ValueType, typename KeyComparator>
auto HASH_TABLE_TYPE::GetGlobalDepth() -> uint32_t {
  table_latch_.RLock();
  HashTableDirectoryPage *dir_page = FetchDirectoryPage();
  uint32_t global_depth = dir_page->GetGlobalDepth();
  assert(buffer_pool_manager_->UnpinPage(directory_page_id_, false, nullptr));
  table_latch_.RUnlock();
  return global_depth;
}

/*****************************************************************************
 * VERIFY INTEGRITY - DO NOT TOUCH
 *****************************************************************************/
template <typename KeyType, typename ValueType, typename KeyComparator>
void HASH_TABLE_TYPE::VerifyIntegrity() {
  table_latch_.RLock();
  HashTableDirectoryPage *dir_page = FetchDirectoryPage();
  dir_page->VerifyIntegrity();
  assert(buffer_pool_manager_->UnpinPage(directory_page_id_, false, nullptr));
  table_latch_.RUnlock();
}

/*****************************************************************************
 * TEMPLATE DEFINITIONS - DO NOT TOUCH
 *****************************************************************************/
template class ExtendibleHashTable<int, int, IntComparator>;

template class ExtendibleHashTable<GenericKey<4>, RID, GenericComparator<4>>;
template class ExtendibleHashTable<GenericKey<8>, RID, GenericComparator<8>>;
template class ExtendibleHashTable<GenericKey<16>, RID, GenericComparator<16>>;
template class ExtendibleHashTable<GenericKey<32>, RID, GenericComparator<32>>;
template class ExtendibleHashTable<GenericKey<64>, RID, GenericComparator<64>>;

}  // namespace bustub<|MERGE_RESOLUTION|>--- conflicted
+++ resolved
@@ -40,35 +40,27 @@
  * @return the downcasted 32-bit hash
  */
 template <typename KeyType, typename ValueType, typename KeyComparator>
-auto HASH_TABLE_TYPE::Hash(KeyType key) -> uint32_t {
+uint32_t HASH_TABLE_TYPE::Hash(KeyType key) {
   return static_cast<uint32_t>(hash_fn_.GetHash(key));
 }
 
 template <typename KeyType, typename ValueType, typename KeyComparator>
-<<<<<<< HEAD
-inline auto HASH_TABLE_TYPE::KeyToDirectoryIndex(KeyType key, HashTableDirectoryPage *dir_page) -> uint32_t {
-=======
 uint32_t HASH_TABLE_TYPE::KeyToDirectoryIndex(KeyType key, HashTableDirectoryPage *dir_page) {
->>>>>>> f3974c34
   return 0;
 }
 
 template <typename KeyType, typename ValueType, typename KeyComparator>
-<<<<<<< HEAD
-inline auto HASH_TABLE_TYPE::KeyToPageId(KeyType key, HashTableDirectoryPage *dir_page) -> uint32_t {
-=======
 page_id_t HASH_TABLE_TYPE::KeyToPageId(KeyType key, HashTableDirectoryPage *dir_page) {
->>>>>>> f3974c34
   return 0;
 }
 
 template <typename KeyType, typename ValueType, typename KeyComparator>
-auto HASH_TABLE_TYPE::FetchDirectoryPage() -> HashTableDirectoryPage * {
+HashTableDirectoryPage *HASH_TABLE_TYPE::FetchDirectoryPage() {
   return nullptr;
 }
 
 template <typename KeyType, typename ValueType, typename KeyComparator>
-auto HASH_TABLE_TYPE::FetchBucketPage(page_id_t bucket_page_id) -> HASH_TABLE_BUCKET_TYPE * {
+HASH_TABLE_BUCKET_TYPE *HASH_TABLE_TYPE::FetchBucketPage(page_id_t bucket_page_id) {
   return nullptr;
 }
 
@@ -76,7 +68,7 @@
  * SEARCH
  *****************************************************************************/
 template <typename KeyType, typename ValueType, typename KeyComparator>
-auto HASH_TABLE_TYPE::GetValue(Transaction *transaction, const KeyType &key, std::vector<ValueType> *result) -> bool {
+bool HASH_TABLE_TYPE::GetValue(Transaction *transaction, const KeyType &key, std::vector<ValueType> *result) {
   return false;
 }
 
@@ -84,12 +76,12 @@
  * INSERTION
  *****************************************************************************/
 template <typename KeyType, typename ValueType, typename KeyComparator>
-auto HASH_TABLE_TYPE::Insert(Transaction *transaction, const KeyType &key, const ValueType &value) -> bool {
+bool HASH_TABLE_TYPE::Insert(Transaction *transaction, const KeyType &key, const ValueType &value) {
   return false;
 }
 
 template <typename KeyType, typename ValueType, typename KeyComparator>
-auto HASH_TABLE_TYPE::SplitInsert(Transaction *transaction, const KeyType &key, const ValueType &value) -> bool {
+bool HASH_TABLE_TYPE::SplitInsert(Transaction *transaction, const KeyType &key, const ValueType &value) {
   return false;
 }
 
@@ -97,7 +89,7 @@
  * REMOVE
  *****************************************************************************/
 template <typename KeyType, typename ValueType, typename KeyComparator>
-auto HASH_TABLE_TYPE::Remove(Transaction *transaction, const KeyType &key, const ValueType &value) -> bool {
+bool HASH_TABLE_TYPE::Remove(Transaction *transaction, const KeyType &key, const ValueType &value) {
   return false;
 }
 
@@ -111,7 +103,7 @@
  * GETGLOBALDEPTH - DO NOT TOUCH
  *****************************************************************************/
 template <typename KeyType, typename ValueType, typename KeyComparator>
-auto HASH_TABLE_TYPE::GetGlobalDepth() -> uint32_t {
+uint32_t HASH_TABLE_TYPE::GetGlobalDepth() {
   table_latch_.RLock();
   HashTableDirectoryPage *dir_page = FetchDirectoryPage();
   uint32_t global_depth = dir_page->GetGlobalDepth();
